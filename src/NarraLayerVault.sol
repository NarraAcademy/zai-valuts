--- conflicted
+++ resolved
@@ -164,16 +164,12 @@
         address token,
         uint256 _weightPerToken
     ) external override onlyRole(ADMIN_ROLE) {
-<<<<<<< HEAD
+        require(token != address(0), "Token address cannot be zero");
         require(
             token != stakingTokenAddress,
             "Cannot add staking token as supported token"
         );
-=======
-        require(token != address(0), "Token address cannot be zero");
-        require(token != stakingTokenAddress, "Cannot add staking token as supported token");
         require(_weightPerToken > 0, "Weight must be greater than zero");
->>>>>>> abe85440
         supportedTokens[token] = _weightPerToken;
         emit SupportedTokenUpdated(token, _weightPerToken);
     }
@@ -192,15 +188,11 @@
     function removeSupportedToken(
         address token
     ) external override onlyRole(ADMIN_ROLE) {
-<<<<<<< HEAD
+        require(token != address(0), "Token address cannot be zero");
         require(
             token != stakingTokenAddress,
             "Cannot remove staking token as supported token"
         );
-=======
-        require(token != address(0), "Token address cannot be zero");
-        require(token != stakingTokenAddress, "Cannot remove staking token as supported token");
->>>>>>> abe85440
         delete supportedTokens[token];
         emit SupportedTokenUpdated(token, 0);
     }
