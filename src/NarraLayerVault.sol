--- conflicted
+++ resolved
@@ -40,6 +40,7 @@
 
     uint256 public cooldownTime; // default set in initialize()
     mapping(address => uint256) public supportedTokens; // weight 精度 1e18
+
     uint256 public nextReceiptID;
     uint256 public nextToCleanReceiptID;
     uint256 public maxCountToClean; // default set in initialize()
@@ -98,7 +99,10 @@
      */
     function initialize(InitParams calldata params) public initializer {
         require(params.defaultAdmin != address(0), "Invalid admin address");
-        require(params.rewardVaultFactory != address(0), "Invalid factory address");
+        require(
+            params.rewardVaultFactory != address(0),
+            "Invalid factory address"
+        );
 
         __AccessControl_init();
         __UUPSUpgradeable_init();
@@ -107,9 +111,12 @@
         _grantRole(UPGRADER_ROLE, params.defaultAdmin);
         _grantRole(ADMIN_ROLE, params.defaultAdmin);
         rewardVaultFactory = params.rewardVaultFactory;
-    }
-
-<<<<<<< HEAD
+
+        // Set default values for proxy storage
+        cooldownTime = 7 days;
+        maxCountToClean = 100;
+    }
+
     /**
      * @notice Setup staking token and reward vault
      * @dev This function can only be called by addresses with ADMIN_ROLE
@@ -119,12 +126,6 @@
      * @dev This function will emit a RewardVaultCreated event
      */
     function setupStakingToken() external override onlyRole(ADMIN_ROLE) {
-=======
-        // Set default values for proxy storage
-        cooldownTime = 7 days;
-        maxCountToClean = 100;
-
->>>>>>> dc07c629
         // Create new staking token
         StakingToken stakingToken = new StakingToken();
         stakingTokenAddress = address(stakingToken);
@@ -163,7 +164,10 @@
         address token,
         uint256 _weightPerToken
     ) external override onlyRole(ADMIN_ROLE) {
-        require(token != stakingTokenAddress, "Cannot add staking token as supported token");
+        require(
+            token != stakingTokenAddress,
+            "Cannot add staking token as supported token"
+        );
         supportedTokens[token] = _weightPerToken;
         emit SupportedTokenUpdated(token, _weightPerToken);
     }
@@ -182,7 +186,10 @@
     function removeSupportedToken(
         address token
     ) external override onlyRole(ADMIN_ROLE) {
-        require(token != stakingTokenAddress, "Cannot remove staking token as supported token");
+        require(
+            token != stakingTokenAddress,
+            "Cannot remove staking token as supported token"
+        );
         delete supportedTokens[token];
         emit SupportedTokenUpdated(token, 0);
     }
@@ -243,7 +250,10 @@
      *         9. Clear expired stakes
      */
     function burnToStake(address token, uint256 amount) external override {
-        require(token != stakingTokenAddress, "Cannot stake the staking token itself");
+        require(
+            token != stakingTokenAddress,
+            "Cannot stake the staking token itself"
+        );
         require(amount > 0, "Amount must be greater than 0");
         require(supportedTokens[token] > 0, "Unsupported token");
         // Burn token to get receipt
@@ -274,20 +284,15 @@
         uint256 cleaned = 0;
         while (nextToCleanReceiptID < nextReceiptID && cleaned < maxCount) {
             Receipt storage receipt = receipts[nextToCleanReceiptID];
-<<<<<<< HEAD
-            if (!receipt.cleared && block.timestamp > receipt.clearedAt) {
-                IRewardVault(rewardVault).delegateWithdraw(
-                    receipt.user,
-                    receipt.receiptWeight
-                );
-=======
             if (receipt.cleared) {
                 // Already cleared, skip to next
                 nextToCleanReceiptID++;
             } else if (block.timestamp > receipt.clearedAt) {
                 // Eligible for cleaning
-                IRewardVault(rewardVault).delegateWithdraw(receipt.user, receipt.receiptWeight);
->>>>>>> dc07c629
+                IRewardVault(rewardVault).delegateWithdraw(
+                    receipt.user,
+                    receipt.receiptWeight
+                );
                 receipt.cleared = true;
                 cleaned++;
                 nextToCleanReceiptID++;
